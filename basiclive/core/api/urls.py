from django.urls import re_path as url
from django.conf import settings
from . import views


def keyed_url(regex, view, kwargs=None, name=None):
    regex = (r'(?P<signature>(?P<username>[\w_-]+):.+)/') + regex[1:]
    return url(regex, view, kwargs, name)


urlpatterns = [
    keyed_url(r'^data/(?P<beamline>[\w_-]+)/$', views.AddData.as_view()),
    keyed_url(r'^report/(?P<beamline>[\w_-]+)/$', views.AddReport.as_view()),

    keyed_url(r'^project/$', views.UpdateUserKey.as_view(), name='project-update'),
    keyed_url(r'^samples/(?P<beamline>[\w_-]+)/$', views.ProjectSamples.as_view(), name='project-samples'),
    keyed_url(r'^close/(?P<beamline>[\w_-]+)/(?P<session>[\w_-]+)/$', views.CloseSession.as_view(), name='session-close'),
]


if settings.LIMS_USE_PROPOSAL:
<<<<<<< HEAD
    urlpatterns += [
        keyed_url(r'^proposal/$', views.ProposalList.as_view(), name='proposal-list'),
        keyed_url(r'^proposal/samples/(?P<proposal>[\w_-]+)/$', views.ProposalSamples.as_view(), name='proposal-samples'),
        keyed_url(r'^proposal/data/(?P<proposal>[\w_-]+)/(?P<sample>[\w_-]+)/(?P<kind>[\w_-]+)/$', views.ProposalDataSets.as_view(), name='proposal-dataset'),
        keyed_url(r'^launch/(?P<beamline>[\w_-]+)/(?P<session>[\w_-]+)/(?P<proposal>[\w_-]+)/$',
                                  views.LaunchProposalSession.as_view(), name='session-launch'),
        keyed_url(r'^samples/(?P<beamline>[\w_-]+)/(?P<session>[\w_-]+)//$',
                                  views.ProposalSampleMount.as_view(), name='sample-mount')
    ]
=======
    keyed_url(r'^proposal/$', views.ProposalList.as_view(), name='proposal-list'),
    keyed_url(r'^proposal/samples/(?P<proposal>[\w_-]+)/$', views.ProposalSamples.as_view(), name='proposal-samples'),
    keyed_url(r'^proposal/data/(?P<proposal>[\w_-]+)/(?P<sample>[\w_-]+)/(?P<kind>[\w_-]+)/$', views.ProposalDataSets.as_view(), name='proposal-dataset')
    urlpatterns += [keyed_url(r'^launch/(?P<beamline>[\w_-]+)/(?P<session>[\w_-]+)/(?P<proposal>[\w_-]+)/$',
                              views.LaunchProposalSession.as_view(), name='session-launch'),
                    keyed_url(r'^samples/(?P<beamline>[\w_-]+)/(?P<session>[\w_-]+)//$',
                              views.ProposalSampleMount.as_view(), name='sample-mount')
                    ]
>>>>>>> ae628371
else:
    urlpatterns += [keyed_url(r'^launch/(?P<beamline>[\w_-]+)/(?P<session>[\w_-]+)/$', views.LaunchSession.as_view(), name='session-launch'),
]<|MERGE_RESOLUTION|>--- conflicted
+++ resolved
@@ -15,30 +15,12 @@
     keyed_url(r'^project/$', views.UpdateUserKey.as_view(), name='project-update'),
     keyed_url(r'^samples/(?P<beamline>[\w_-]+)/$', views.ProjectSamples.as_view(), name='project-samples'),
     keyed_url(r'^close/(?P<beamline>[\w_-]+)/(?P<session>[\w_-]+)/$', views.CloseSession.as_view(), name='session-close'),
-]
-
-
-if settings.LIMS_USE_PROPOSAL:
-<<<<<<< HEAD
-    urlpatterns += [
-        keyed_url(r'^proposal/$', views.ProposalList.as_view(), name='proposal-list'),
-        keyed_url(r'^proposal/samples/(?P<proposal>[\w_-]+)/$', views.ProposalSamples.as_view(), name='proposal-samples'),
-        keyed_url(r'^proposal/data/(?P<proposal>[\w_-]+)/(?P<sample>[\w_-]+)/(?P<kind>[\w_-]+)/$', views.ProposalDataSets.as_view(), name='proposal-dataset'),
-        keyed_url(r'^launch/(?P<beamline>[\w_-]+)/(?P<session>[\w_-]+)/(?P<proposal>[\w_-]+)/$',
-                                  views.LaunchProposalSession.as_view(), name='session-launch'),
-        keyed_url(r'^samples/(?P<beamline>[\w_-]+)/(?P<session>[\w_-]+)//$',
-                                  views.ProposalSampleMount.as_view(), name='sample-mount')
-    ]
-=======
     keyed_url(r'^proposal/$', views.ProposalList.as_view(), name='proposal-list'),
     keyed_url(r'^proposal/samples/(?P<proposal>[\w_-]+)/$', views.ProposalSamples.as_view(), name='proposal-samples'),
-    keyed_url(r'^proposal/data/(?P<proposal>[\w_-]+)/(?P<sample>[\w_-]+)/(?P<kind>[\w_-]+)/$', views.ProposalDataSets.as_view(), name='proposal-dataset')
-    urlpatterns += [keyed_url(r'^launch/(?P<beamline>[\w_-]+)/(?P<session>[\w_-]+)/(?P<proposal>[\w_-]+)/$',
+    keyed_url(r'^proposal/data/(?P<proposal>[\w_-]+)/(?P<sample>[\w_-]+)/(?P<kind>[\w_-]+)/$', views.ProposalDataSets.as_view(), name='proposal-dataset'),
+    keyed_url(r'^launch/(?P<beamline>[\w_-]+)/(?P<session>[\w_-]+)/(?P<proposal>[\w_-]+)/$',
                               views.LaunchProposalSession.as_view(), name='session-launch'),
-                    keyed_url(r'^samples/(?P<beamline>[\w_-]+)/(?P<session>[\w_-]+)//$',
-                              views.ProposalSampleMount.as_view(), name='sample-mount')
-                    ]
->>>>>>> ae628371
-else:
-    urlpatterns += [keyed_url(r'^launch/(?P<beamline>[\w_-]+)/(?P<session>[\w_-]+)/$', views.LaunchSession.as_view(), name='session-launch'),
+    keyed_url(r'^samples/(?P<beamline>[\w_-]+)/(?P<session>[\w_-]+)//$',
+                              views.ProposalSampleMount.as_view(), name='sample-mount'),
+    keyed_url(r'^launch/(?P<beamline>[\w_-]+)/(?P<session>[\w_-]+)/$', views.LaunchSession.as_view(), name='session-launch'),
 ]