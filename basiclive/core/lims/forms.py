--- conflicted
+++ resolved
@@ -417,6 +417,8 @@
         model = Request
         fields = ('project', 'name', 'comments', 'kind', 'groups', 'samples', 'template', 'request')
         widgets = {'project': disabled_widget,
+                   'groups': forms.MultipleHiddenInput,
+                   'samples': forms.MultipleHiddenInput,
                    'comments': forms.Textarea(attrs={'rows': "2"})}
 
     def __init__(self, *args, **kwargs):
@@ -424,7 +426,6 @@
         pk = self.instance.pk
         self.body = BodyHelper(self)
         self.footer = FooterHelper(self)
-<<<<<<< HEAD
 
         group = self.initial['groups'].first()
         self.sample = self.initial['samples'].first()
@@ -434,49 +435,6 @@
         requests = self.initial['project'].requests.exclude(groups=group).filter(
             Q(groups__shipment=shipment) | Q(samples__group__shipment=shipment))
         old_requests = Request.objects.filter(project=self.initial['project'])
-
-        is_requests = shipment and requests.exists()
-        is_template = old_requests.exists()
-
-        if is_template:
-            self.fields['template'].queryset = old_requests
-        else:
-            self.fields['template'].widget = forms.HiddenInput()
-        if is_requests:
-            self.fields['request'].queryset = requests
-        else:
-            self.fields['request'].widget = forms.HiddenInput()
-
-        autofill = Div(
-            is_requests and Div(
-                Field('request', css_id='request-existing', data_post_action=reverse_lazy('fetch-request'), css_class='select'),
-                css_class="{}".format(is_template and "col-5" or "col-12")) or Div(),
-            is_requests and is_template and Div(HTML("""OR"""), css_class='col-2 text-center') or Div(),
-            is_template and Div(
-                Field('template', css_id='request-template', data_post_action=reverse_lazy('fetch-request'), css_class='select'),
-                css_class="{}".format(is_requests and "col-5" or "col-12")) or Div(),
-            css_class='row'
-        )
-
-=======
->>>>>>> c8fcfc20
-        if pk:
-            self.body.title = u"Edit Request"
-            self.body.form_action = reverse_lazy('request-edit', kwargs={'pk': self.instance.pk})
-            shipment = self.instance.shipment()
-            self.fields['groups'].queryset = self.instance.project.sample_groups.filter(shipment=shipment)
-            self.fields['samples'].queryset = self.instance.project.samples.filter(container__shipment=shipment)
-            autofill = Div()
-        else:
-            self.body.title = u"Create a Request"
-            self.body.form_action = reverse_lazy('request-new')
-            group_pk = self.initial['groups'] and self.initial['groups'][0] or self.initial['samples'] and Sample.objects.filter(pk=self.initial['samples'][0]).first().group.pk or None
-            shipment = Group.objects.filter(pk=group_pk).first() and Group.objects.filter(pk=group_pk).first().shipment
-            requests = self.initial['project'].requests.exclude(groups__pk=group_pk).filter(
-                Q(groups__shipment=shipment) | Q(samples__group__shipment=shipment))
-            old_requests = Request.objects.filter(project=self.initial['project'])
-            self.fields['groups'].widget = forms.MultipleHiddenInput()
-            self.fields['samples'].widget = forms.MultipleHiddenInput()
 
             is_requests = shipment and requests.exists()
             is_template = old_requests.exists()
@@ -544,10 +502,8 @@
         self.footer = FooterHelper(self)
 
         parameters = Div()
-
         request = self.initial.get('request') and Request.objects.filter(pk=self.initial.get('request')).first() or None
         template = self.initial.get('template') and Request.objects.filter(pk=self.initial.get('template')).first() or None
-<<<<<<< HEAD
 
         # set the sample, some templates will need it
         self.sample = None if not self.initial.get('samples') else self.initial.get('samples')[0]
@@ -555,8 +511,6 @@
         if request:
             self.fields['name'].widget.attrs['readonly'] = True
             self.fields['comments'].widget.attrs['readonly'] = True
-=======
->>>>>>> c8fcfc20
         if pk:
             self.body.form_action = reverse_lazy('request-edit', kwargs={'pk': self.instance.pk})
             self.footer.layout = Layout(
@@ -614,11 +568,7 @@
                 parameters.append(param_row)
 
         self.body.layout = Layout(
-<<<<<<< HEAD
             'kind', 'name', 'parameters', parameters,
-=======
-            'kind', 'parameters', parameters
->>>>>>> c8fcfc20
         )
         if self.instance.pk:
             if self.instance.kind.scope not in [RequestType.SCOPES.ONE_SAMPLE, RequestType.SCOPES.ONE_GROUP]:
