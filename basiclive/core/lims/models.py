--- conflicted
+++ resolved
@@ -1036,14 +1036,9 @@
 
     name = models.CharField(max_length=50)
     description = models.TextField(blank=True)
-<<<<<<< HEAD
     scope = models.CharField(max_length=15, default=SCOPES.UNLIMITED)
-    edit_template = models.CharField(max_length=100, default="")
+    edit_template = models.CharField(max_length=100, default="requests/base-edit.html")
     view_template = models.CharField(max_length=100, default="")
-=======
-    edit_template = models.CharField(max_length=100, default="requests/base-edit.html")
-    view_template = models.CharField(max_length=100, default="", blank=True)
->>>>>>> c8fcfc20
     spec = models.JSONField(blank=True)
     layout = models.JSONField(blank=True, default=list)
     active = models.BooleanField(default=True)
