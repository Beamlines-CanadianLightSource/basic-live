--- conflicted
+++ resolved
@@ -1324,202 +1324,6 @@
         return context
 
 
-<<<<<<< HEAD
-=======
-class SupportMetrics(AdminRequiredMixin, TemplateView):
-    template_name = "lims/entries/support-statistics.html"
-
-    def get_context_data(self, **kwargs):
-        context = super().get_context_data(**kwargs)
-
-        year = self.kwargs.get('year')
-        period = 'month' if year else 'year'
-
-        #context['years'] = list(models.SupportRecord.objects.values_list('created__year', flat=True).distinct())
-        context['beamlines'] = models.Beamline.objects.filter(active=True)
-        fltrs = year and {'created__year': year} or {}
-        if self.kwargs.get('beamline'):
-            try:
-                beamline = models.Beamline.objects.get(pk=self.kwargs['beamline'])
-            except models.Beamline.DoesNotExist:
-                raise Http404("Beamline does not exist")
-        else:
-            fltrs.update({'beamline__in': context['beamlines']})
-            beamline = None
-
-        context['beamline'] = beamline
-        context['report'] = stats.support_stats(beamline=beamline, **fltrs)
-        return context
-
-
-class SupportAreaList(ListViewMixin, ItemListView):
-    model = models.SupportArea
-    list_filters = ['user_feedback']
-    list_columns = ['name', 'user_feedback']
-    list_search = ['name']
-    link_field = 'name'
-    show_project = False
-    ordering = ['name']
-    tool_template = 'lims/tools-support.html'
-    link_url = 'supportarea-edit'
-    link_attr = 'data-form-link'
-
-
-class SupportAreaCreate(AdminRequiredMixin, SuccessMessageMixin, AsyncFormMixin, edit.CreateView):
-    form_class = forms.SupportAreaForm
-    template_name = "modal/form.html"
-    model = models.SupportArea
-    success_url = reverse_lazy('supportarea-list')
-    success_message = "Support area has been created"
-
-
-class SupportAreaEdit(AdminRequiredMixin, SuccessMessageMixin, AsyncFormMixin, edit.UpdateView):
-    form_class = forms.SupportAreaForm
-    template_name = "modal/form.html"
-    model = models.SupportArea
-    success_url = reverse_lazy('supportarea-list')
-    success_message = "Support area has been updated"
-
-
-def format_contact(val, record):
-    return val and record.session.project or ""
-
-
-class UserFeedbackList(ListViewMixin, ItemListView):
-    model = models.UserFeedback
-    list_filters = [
-        'session__beamline',
-        'created',
-        filters.YearFilterFactory('created', reverse=True),
-        filters.MonthFilterFactory('created'),
-        filters.QuarterFilterFactory('created'),
-        'session__project__designation',
-        'session__project__kind',
-    ]
-    list_columns = ['created', 'session__beamline__acronym', 'comments', 'contact']
-    list_transforms = {'contact': format_contact}
-    list_search = ['session__project__username', 'comments']
-    ordering = ['-created']
-    tool_template = 'lims/tools-support.html'
-    show_project = False
-    link_url = 'user-feedback-detail'
-    link_attr = 'data-link'
-    plot_url = reverse_lazy("user-feedback-stats")
-
-
-class UserFeedbackDetail(AdminRequiredMixin, detail.DetailView):
-    model = models.UserFeedback
-    template_name = "lims/entries/feedback.html"
-
-
-class UserFeedbackCreate(SuccessMessageMixin, edit.CreateView):
-    form_class = forms.UserFeedbackForm
-    template_name = "lims/forms/survey.html"
-    model = models.UserFeedback
-    success_url = reverse_lazy('dashboard')
-    success_message = "User Feedback has been submitted"
-
-    def get_initial(self):
-        initial = super().get_initial()
-        try:
-            username, name = decrypt(self.kwargs.get('key')).split(':')
-            initial['session'] = models.Session.objects.get(project__username=username, name=name)
-        except models.Session.DoesNotExist:
-            raise Http404
-
-        return initial
-
-    def form_valid(self, form):
-        response = super().form_valid(form)
-
-        to_create = []
-
-        for area in models.SupportArea.objects.filter(user_feedback=True):
-            if form.cleaned_data.get(slugify(area.name)):
-                to_create.append(models.UserAreaFeedback(feedback=self.object, area=area,
-                                                         rating=form.cleaned_data.get(slugify(area.name))[0]))
-
-        models.UserAreaFeedback.objects.bulk_create(to_create)
-        return response
-
-
-def format_comments(val, record):
-    return linebreaksbr(val)
-
-
-def format_areas(val, record):
-    return '<br/>'.join(["<span class='badge badge-info'>{}</span>".format(a.name) for a in record.areas.all()])
-
-
-def format_created(val, record):
-    return datetime.strftime(timezone.localtime(val), '%b %d, %Y %H:%M ')
-
-
-class SupportRecordList(ListViewMixin, ItemListView):
-    model = models.SupportRecord
-    list_filters = [
-        'beamline',
-        'created',
-        filters.YearFilterFactory('created', reverse=True),
-        filters.MonthFilterFactory('created'),
-        'project__designation',
-        'project__kind',
-        'kind',
-        'areas'
-    ]
-    list_columns = ['beamline', 'staff', 'created', 'kind', 'comments', 'area', 'lost_time']
-    list_transforms = {'comments': format_comments, 'area': format_areas, 'created': format_created}
-    list_search = ['beamline__acronym', 'project__username', 'comments']
-    ordering = ['-created']
-    tool_template = 'lims/tools-support.html'
-    link_url = 'supportrecord-edit'
-    link_field = 'beamline'
-    link_attr = 'data-form-link'
-    plot_url = reverse_lazy("supportrecord-stats")
-
-
-class SupportRecordStats(PlotViewMixin, SupportRecordList):
-    date_field = 'created'
-    list_url = reverse_lazy("supportrecord-list")
-
-    def get_metrics(self):
-        return stats.supportrecord_stats(self.get_queryset(), self.get_active_filters())
-
-
-class UserFeedbackStats(PlotViewMixin, UserFeedbackList):
-    date_field = 'created'
-    list_url = reverse_lazy("user-feedback-list")
-
-    def get_metrics(self):
-        return stats.userfeedback_stats(self.get_queryset(), self.get_active_filters())
-
-
-class SupportRecordCreate(AdminRequiredMixin, SuccessMessageMixin, AsyncFormMixin, edit.CreateView):
-    form_class = forms.SupportRecordForm
-    template_name = "modal/form.html"
-    model = models.SupportRecord
-    success_url = reverse_lazy('supportrecord-list')
-    success_message = "Support record has been created"
-
-    def get_initial(self):
-        initial = super().get_initial()
-        initial['project'] = models.Project.objects.filter(username=self.request.GET.get('project')).first()
-        initial['beamline'] = models.Beamline.objects.filter(acronym=self.request.GET.get('beamline')).first()
-        if settings.LIMS_USE_SCHEDULE:
-            support = BeamlineSupport.objects.filter(date=timezone.now().date()).first()
-            initial['staff'] = support and support.staff or None
-        return initial
-
-
-class SupportRecordEdit(AdminRequiredMixin, SuccessMessageMixin, AsyncFormMixin, edit.UpdateView):
-    form_class = forms.SupportRecordForm
-    template_name = "modal/form.html"
-    model = models.SupportRecord
-    success_url = reverse_lazy('supportrecord-list')
-    success_message = "Support record has been updated"
-
-
->>>>>>> dfdcd0f9
 class ProxyView(View):
     def get(self, request, *args, **kwargs):
         remote_url = DOWNLOAD_PROXY_URL + request.path
